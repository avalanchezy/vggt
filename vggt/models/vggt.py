# Copyright (c) Meta Platforms, Inc. and affiliates.
# All rights reserved.
#
# This source code is licensed under the license found in the
# LICENSE file in the root directory of this source tree.

<<<<<<< HEAD
from typing import List, Optional, Sequence, Tuple, Union
=======
from typing import List, Optional, Sequence, Union
>>>>>>> ff41a2a3

import torch
import torch.nn as nn
from huggingface_hub import PyTorchModelHubMixin  # used for model hub

from vggt.models.aggregator import Aggregator
from vggt.heads.camera_head import CameraHead
from vggt.heads.dpt_head import DPTHead
from vggt.heads.track_head import TrackHead
from vggt.heads.track_modules.base_track_predictor import (
    parse_names_to_indices,
    to_batch_lists,
)


def _normalize_name_batches(
    frame_names: Optional[Union[Sequence[str], Sequence[Sequence[str]]]],
    batch_size: int,
) -> Optional[List[List[str]]]:
    if frame_names is None:
        return None

    if isinstance(frame_names, Sequence) and not isinstance(frame_names, (str, bytes)) and frame_names and isinstance(frame_names[0], str):
        if batch_size == 1:
            return [list(frame_names)]
        return None

    if (
        isinstance(frame_names, Sequence)
        and not isinstance(frame_names, (str, bytes))
        and frame_names
        and isinstance(frame_names[0], Sequence)
    ):
        normalized: List[List[str]] = []
        for names in frame_names:  # type: ignore[assignment]
            normalized.append([str(name) for name in names])
        if len(normalized) == batch_size:
            return normalized
    return None


def _sort_sequences_by_time_view(
    images: torch.Tensor,
    frame_time_indices: Optional[Union[torch.Tensor, Sequence[Sequence[int]], Sequence[int]]],
    frame_view_indices: Optional[Union[torch.Tensor, Sequence[Sequence[int]], Sequence[int]]],
    frame_names: Optional[Union[Sequence[str], Sequence[Sequence[str]]]],
) -> Tuple[
    torch.Tensor,
    Optional[List[List[int]]],
    Optional[List[List[int]]],
    Optional[List[List[str]]],
]:
    batch_size, seq_len = images.shape[0], images.shape[1]

    time_lists = to_batch_lists(frame_time_indices, batch_size)
    view_lists = to_batch_lists(frame_view_indices, batch_size)
    name_lists = _normalize_name_batches(frame_names, batch_size)

    if (time_lists is None or view_lists is None) and name_lists is not None:
        parsed = parse_names_to_indices(name_lists)
        if parsed is not None:
            time_lists, view_lists = parsed

    if time_lists is None or view_lists is None:
        return images, None, None, name_lists

    sorted_images: List[torch.Tensor] = []
    sorted_time_lists: List[List[int]] = []
    sorted_view_lists: List[List[int]] = []
    sorted_name_lists: Optional[List[List[str]]] = [] if name_lists is not None else None
    metadata_valid = True

    for batch_idx in range(batch_size):
        times = time_lists[batch_idx]
        views = view_lists[batch_idx]
        names = name_lists[batch_idx] if name_lists is not None else None

        if len(times) != seq_len or len(views) != seq_len:
            metadata_valid = False
            sorted_images.append(images[batch_idx])
            sorted_time_lists.append([int(value) for value in times])
            sorted_view_lists.append([int(value) for value in views])
            if sorted_name_lists is not None:
                sorted_name_lists.append(list(names) if names is not None else [])
            continue

        order = sorted(range(seq_len), key=lambda idx: (times[idx], views[idx]))
        order_tensor = torch.tensor(order, dtype=torch.long, device=images.device)

        sorted_images.append(images[batch_idx].index_select(0, order_tensor))
        sorted_time_lists.append([int(times[idx]) for idx in order])
        sorted_view_lists.append([int(views[idx]) for idx in order])
        if sorted_name_lists is not None:
            if names is not None:
                sorted_name_lists.append([names[idx] for idx in order])
            else:
                sorted_name_lists.append([])

    images_sorted = torch.stack(sorted_images, dim=0)

    if not metadata_valid:
        return images_sorted, None, None, sorted_name_lists

    return images_sorted, sorted_time_lists, sorted_view_lists, sorted_name_lists


class VGGT(nn.Module, PyTorchModelHubMixin):
    def __init__(self, img_size=518, patch_size=14, embed_dim=1024,
                 enable_camera=True, enable_point=True, enable_depth=True, enable_track=True):
        super().__init__()

        self.aggregator = Aggregator(img_size=img_size, patch_size=patch_size, embed_dim=embed_dim)

        self.camera_head = CameraHead(dim_in=2 * embed_dim) if enable_camera else None
        self.point_head = DPTHead(dim_in=2 * embed_dim, output_dim=4, activation="inv_log", conf_activation="expp1") if enable_point else None
        self.depth_head = DPTHead(dim_in=2 * embed_dim, output_dim=2, activation="exp", conf_activation="expp1") if enable_depth else None
        self.track_head = TrackHead(dim_in=2 * embed_dim, patch_size=patch_size) if enable_track else None

    def forward(
        self,
        images: torch.Tensor,
        query_points: Optional[torch.Tensor] = None,
        frame_time_indices: Optional[torch.Tensor] = None,
        frame_view_indices: Optional[torch.Tensor] = None,
        frame_names: Optional[Union[Sequence[str], Sequence[Sequence[str]]]] = None,
    ):
        """
        Forward pass of the VGGT model.

        Args:
            images (torch.Tensor): Input images with shape [S, 3, H, W] or [B, S, 3, H, W], in range [0, 1].
                B: batch size, S: sequence length, 3: RGB channels, H: height, W: width
            query_points (torch.Tensor, optional): Query points for tracking, in pixel coordinates.
                Shape: [N, 2] or [B, N, 2], where N is the number of query points.
                Default: None

        Returns:
            dict: A dictionary containing the following predictions:
                - pose_enc (torch.Tensor): Camera pose encoding with shape [B, S, 9] (from the last iteration)
                - depth (torch.Tensor): Predicted depth maps with shape [B, S, H, W, 1]
                - depth_conf (torch.Tensor): Confidence scores for depth predictions with shape [B, S, H, W]
                - world_points (torch.Tensor): 3D world coordinates for each pixel with shape [B, S, H, W, 3]
                - world_points_conf (torch.Tensor): Confidence scores for world points with shape [B, S, H, W]
                - images (torch.Tensor): Original input images, preserved for visualization

                If query_points is provided, also includes:
                - track (torch.Tensor): Point tracks with shape [B, S, N, 2] (from the last iteration), in pixel coordinates
                - vis (torch.Tensor): Visibility scores for tracked points with shape [B, S, N]
                - conf (torch.Tensor): Confidence scores for tracked points with shape [B, S, N]
        """        
        # If without batch dimension, add it
        if len(images.shape) == 4:
            images = images.unsqueeze(0)
            if frame_time_indices is not None and isinstance(frame_time_indices, torch.Tensor) and frame_time_indices.dim() == 1:
                frame_time_indices = frame_time_indices.unsqueeze(0)
            if frame_view_indices is not None and isinstance(frame_view_indices, torch.Tensor) and frame_view_indices.dim() == 1:
                frame_view_indices = frame_view_indices.unsqueeze(0)
            if frame_names is not None and isinstance(frame_names, (list, tuple)) and frame_names and isinstance(frame_names[0], str):
                frame_names = [list(frame_names)]

        if query_points is not None and len(query_points.shape) == 2:
            query_points = query_points.unsqueeze(0)

        (
            images,
            frame_time_lists,
            frame_view_lists,
            frame_name_lists,
        ) = _sort_sequences_by_time_view(images, frame_time_indices, frame_view_indices, frame_names)

        frame_time_indices_for_tracker = frame_time_lists
        frame_view_indices_for_tracker = frame_view_lists
        frame_names_for_tracker = frame_name_lists
        if frame_names_for_tracker is None and frame_names is not None:
            if (
                isinstance(frame_names, Sequence)
                and not isinstance(frame_names, (str, bytes))
                and len(frame_names) > 0
                and isinstance(frame_names[0], str)
            ):
                frame_names_for_tracker = [list(frame_names)]
            elif (
                isinstance(frame_names, Sequence)
                and not isinstance(frame_names, (str, bytes))
                and len(frame_names) > 0
                and isinstance(frame_names[0], Sequence)
            ):
                frame_names_for_tracker = [list(names) for names in frame_names]
            else:
                frame_names_for_tracker = frame_names

        aggregated_tokens_list, patch_start_idx = self.aggregator(images)

        predictions = {}

        with torch.cuda.amp.autocast(enabled=False):
            if self.camera_head is not None:
                pose_enc_list = self.camera_head(aggregated_tokens_list)
                predictions["pose_enc"] = pose_enc_list[-1]  # pose encoding of the last iteration
                predictions["pose_enc_list"] = pose_enc_list
                
            if self.depth_head is not None:
                depth, depth_conf = self.depth_head(
                    aggregated_tokens_list, images=images, patch_start_idx=patch_start_idx
                )
                predictions["depth"] = depth
                predictions["depth_conf"] = depth_conf

            if self.point_head is not None:
                pts3d, pts3d_conf = self.point_head(
                    aggregated_tokens_list, images=images, patch_start_idx=patch_start_idx
                )
                predictions["world_points"] = pts3d
                predictions["world_points_conf"] = pts3d_conf

        frame_names_for_tracker = None
        if frame_names is not None:
            if isinstance(frame_names, Sequence):
                if len(frame_names) > 0 and isinstance(frame_names[0], str):
                    frame_names_for_tracker = [list(frame_names)]
                else:
                    frame_names_for_tracker = [list(names) for names in frame_names]
            else:
                frame_names_for_tracker = frame_names

        if self.track_head is not None and query_points is not None:
            track_list, vis, conf = self.track_head(
                aggregated_tokens_list,
                images=images,
                patch_start_idx=patch_start_idx,
                query_points=query_points,
<<<<<<< HEAD
                frame_time_indices=frame_time_indices_for_tracker,
                frame_view_indices=frame_view_indices_for_tracker,
=======
                frame_time_indices=frame_time_indices,
                frame_view_indices=frame_view_indices,
>>>>>>> ff41a2a3
                frame_names=frame_names_for_tracker,
            )
            predictions["track"] = track_list[-1]  # track of the last iteration
            predictions["vis"] = vis
            predictions["conf"] = conf

        if not self.training:
            predictions["images"] = images  # store the images for visualization during inference

        return predictions
<|MERGE_RESOLUTION|>--- conflicted
+++ resolved
@@ -4,11 +4,7 @@
 # This source code is licensed under the license found in the
 # LICENSE file in the root directory of this source tree.
 
-<<<<<<< HEAD
 from typing import List, Optional, Sequence, Tuple, Union
-=======
-from typing import List, Optional, Sequence, Union
->>>>>>> ff41a2a3
 
 import torch
 import torch.nn as nn
@@ -240,13 +236,8 @@
                 images=images,
                 patch_start_idx=patch_start_idx,
                 query_points=query_points,
-<<<<<<< HEAD
                 frame_time_indices=frame_time_indices_for_tracker,
                 frame_view_indices=frame_view_indices_for_tracker,
-=======
-                frame_time_indices=frame_time_indices,
-                frame_view_indices=frame_view_indices,
->>>>>>> ff41a2a3
                 frame_names=frame_names_for_tracker,
             )
             predictions["track"] = track_list[-1]  # track of the last iteration
